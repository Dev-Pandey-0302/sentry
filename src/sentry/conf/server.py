"""
sentry.conf.server
~~~~~~~~~~~~~~~~~~

These settings act as the default (base) settings for the Sentry-provided web-server

:copyright: (c) 2010-2014 by the Sentry Team, see AUTHORS for more details.
:license: BSD, see LICENSE for more details.
"""
from __future__ import absolute_import

from django.conf.global_settings import *  # NOQA

import os
import os.path
import socket
import sys
import tempfile

import sentry
from sentry.utils.types import type_from_value

from datetime import timedelta
from six.moves.urllib.parse import urlparse


def gettext_noop(s):
    return s

socket.setdefaulttimeout(5)


def env(key, default='', type=None):
    "Extract an environment variable for use in configuration"

    # First check an internal cache, so we can `pop` multiple times
    # without actually losing the value.
    try:
        rv = env._cache[key]
    except KeyError:
        if 'SENTRY_RUNNING_UWSGI' in os.environ:
            # We do this so when the process forks off into uwsgi
            # we want to actually be popping off values. This is so that
            # at runtime, the variables aren't actually available.
            fn = os.environ.pop
        else:
            fn = os.environ.__getitem__

        try:
            rv = fn(key)
            env._cache[key] = rv
        except KeyError:
            rv = default

    if type is None:
        type = type_from_value(default)

    return type(rv)


env._cache = {}

ENVIRONMENT = os.environ.get('SENTRY_ENVIRONMENT', 'production')

IS_DEV = ENVIRONMENT == 'development'

DEBUG = IS_DEV
TEMPLATE_DEBUG = True
MAINTENANCE = False

ADMINS = ()

INTERNAL_IPS = ()

MANAGERS = ADMINS

APPEND_SLASH = True

PROJECT_ROOT = os.path.normpath(os.path.join(os.path.dirname(__file__), os.pardir))

# XXX(dcramer): handle case when we've installed from source vs just running
# this straight out of the repository
if 'site-packages' in __file__:
    NODE_MODULES_ROOT = os.path.join(PROJECT_ROOT, 'node_modules')
else:
    NODE_MODULES_ROOT = os.path.join(PROJECT_ROOT, os.pardir, os.pardir, 'node_modules')

NODE_MODULES_ROOT = os.path.normpath(NODE_MODULES_ROOT)

sys.path.insert(0, os.path.normpath(os.path.join(PROJECT_ROOT, os.pardir)))

DATABASES = {
    'default': {
        'ENGINE': 'sentry.db.postgres',
        'NAME': 'sentry',
        'USER': 'postgres',
        'PASSWORD': '',
        'HOST': '',
        'PORT': '',
        'AUTOCOMMIT': True,
        'ATOMIC_REQUESTS': False,
    }
}


if 'DATABASE_URL' in os.environ:
    url = urlparse(os.environ['DATABASE_URL'])

    # Ensure default database exists.
    DATABASES['default'] = DATABASES.get('default', {})

    # Update with environment configuration.
    DATABASES['default'].update({
        'NAME': url.path[1:],
        'USER': url.username,
        'PASSWORD': url.password,
        'HOST': url.hostname,
        'PORT': url.port,
    })
    if url.scheme == 'postgres':
        DATABASES['default']['ENGINE'] = 'sentry.db.postgres'

    if url.scheme == 'mysql':
        DATABASES['default']['ENGINE'] = 'django.db.backends.mysql'

# This should always be UTC.
TIME_ZONE = 'UTC'

# Language code for this installation. All choices can be found here:
# http://www.i18nguy.com/unicode/language-identifiers.html
LANGUAGE_CODE = 'en-us'

LANGUAGES = (
    ('af', gettext_noop('Afrikaans')),
    ('ar', gettext_noop('Arabic')),
    ('az', gettext_noop('Azerbaijani')),
    ('bg', gettext_noop('Bulgarian')),
    ('be', gettext_noop('Belarusian')),
    ('bn', gettext_noop('Bengali')),
    ('br', gettext_noop('Breton')),
    ('bs', gettext_noop('Bosnian')),
    ('ca', gettext_noop('Catalan')),
    ('cs', gettext_noop('Czech')),
    ('cy', gettext_noop('Welsh')),
    ('da', gettext_noop('Danish')),
    ('de', gettext_noop('German')),
    ('el', gettext_noop('Greek')),
    ('en', gettext_noop('English')),
    ('eo', gettext_noop('Esperanto')),
    ('es', gettext_noop('Spanish')),
    ('et', gettext_noop('Estonian')),
    ('eu', gettext_noop('Basque')),
    ('fa', gettext_noop('Persian')),
    ('fi', gettext_noop('Finnish')),
    ('fr', gettext_noop('French')),
    ('ga', gettext_noop('Irish')),
    ('gl', gettext_noop('Galician')),
    ('he', gettext_noop('Hebrew')),
    ('hi', gettext_noop('Hindi')),
    ('hr', gettext_noop('Croatian')),
    ('hu', gettext_noop('Hungarian')),
    ('ia', gettext_noop('Interlingua')),
    ('id', gettext_noop('Indonesian')),
    ('is', gettext_noop('Icelandic')),
    ('it', gettext_noop('Italian')),
    ('ja', gettext_noop('Japanese')),
    ('ka', gettext_noop('Georgian')),
    ('kk', gettext_noop('Kazakh')),
    ('km', gettext_noop('Khmer')),
    ('kn', gettext_noop('Kannada')),
    ('ko', gettext_noop('Korean')),
    ('lb', gettext_noop('Luxembourgish')),
    ('lt', gettext_noop('Lithuanian')),
    ('lv', gettext_noop('Latvian')),
    ('mk', gettext_noop('Macedonian')),
    ('ml', gettext_noop('Malayalam')),
    ('mn', gettext_noop('Mongolian')),
    ('my', gettext_noop('Burmese')),
    ('nb', gettext_noop('Norwegian Bokmal')),
    ('ne', gettext_noop('Nepali')),
    ('nl', gettext_noop('Dutch')),
    ('nn', gettext_noop('Norwegian Nynorsk')),
    ('os', gettext_noop('Ossetic')),
    ('pa', gettext_noop('Punjabi')),
    ('pl', gettext_noop('Polish')),
    ('pt', gettext_noop('Portuguese')),
    ('pt-br', gettext_noop('Brazilian Portuguese')),
    ('ro', gettext_noop('Romanian')),
    ('ru', gettext_noop('Russian')),
    ('sk', gettext_noop('Slovak')),
    ('sl', gettext_noop('Slovenian')),
    ('sq', gettext_noop('Albanian')),
    ('sr', gettext_noop('Serbian')),
    ('sv-se', gettext_noop('Swedish')),
    ('sw', gettext_noop('Swahili')),
    ('ta', gettext_noop('Tamil')),
    ('te', gettext_noop('Telugu')),
    ('th', gettext_noop('Thai')),
    ('tr', gettext_noop('Turkish')),
    ('tt', gettext_noop('Tatar')),
    ('udm', gettext_noop('Udmurt')),
    ('uk', gettext_noop('Ukrainian')),
    ('ur', gettext_noop('Urdu')),
    ('vi', gettext_noop('Vietnamese')),
    ('zh-cn', gettext_noop('Simplified Chinese')),
    ('zh-tw', gettext_noop('Traditional Chinese')),
)

from .locale import CATALOGS
LANGUAGES = tuple((code, name) for code, name in LANGUAGES
                  if code in CATALOGS)

SUPPORTED_LANGUAGES = frozenset(CATALOGS)

SITE_ID = 1

# If you set this to False, Django will make some optimizations so as not
# to load the internationalization machinery.
USE_I18N = True

# If you set this to False, Django will not format dates, numbers and
# calendars according to the current locale
USE_L10N = True

USE_TZ = True


# List of callables that know how to import templates from various sources.
TEMPLATE_LOADERS = (
    'django.template.loaders.filesystem.Loader',
    'django.template.loaders.app_directories.Loader',
)

MIDDLEWARE_CLASSES = (
    'sentry.middleware.proxy.ContentLengthHeaderMiddleware',
    'sentry.middleware.security.SecurityHeadersMiddleware',
    'sentry.middleware.maintenance.ServicesUnavailableMiddleware',
    'sentry.middleware.env.SentryEnvMiddleware',
    'sentry.middleware.proxy.SetRemoteAddrFromForwardedFor',
    'sentry.middleware.debug.NoIfModifiedSinceMiddleware',
    'sentry.middleware.stats.RequestTimingMiddleware',
    'sentry.middleware.stats.ResponseCodeMiddleware',
    'sentry.middleware.health.HealthCheck',  # Must exist before CommonMiddleware
    'django.middleware.common.CommonMiddleware',
    'django.contrib.sessions.middleware.SessionMiddleware',
    'django.middleware.csrf.CsrfViewMiddleware',
    'sentry.middleware.auth.AuthenticationMiddleware',
    'sentry.middleware.user.UserActiveMiddleware',
    'sentry.middleware.sudo.SudoMiddleware',
    'sentry.middleware.superuser.SuperuserMiddleware',
    'sentry.middleware.locale.SentryLocaleMiddleware',
    # TODO(dcramer): kill this once we verify its safe
    # 'sentry.middleware.social_auth.SentrySocialAuthExceptionMiddleware',
    'django.contrib.messages.middleware.MessageMiddleware',
    'sentry.debug.middleware.DebugMiddleware',
)

ROOT_URLCONF = 'sentry.conf.urls'

TEMPLATE_DIRS = (
    # Put strings here, like "/home/html/django_templates" or "C:/www/django/templates".
    # Always use forward slashes, even on Windows.
    # Don't forget to use absolute paths, not relative paths.
    os.path.join(PROJECT_ROOT, 'templates'),
)

TEMPLATE_CONTEXT_PROCESSORS = (
    'django.contrib.auth.context_processors.auth',
    'django.contrib.messages.context_processors.messages',
    'django.core.context_processors.csrf',
    'django.core.context_processors.request',
    'social_auth.context_processors.social_auth_by_name_backends',
    'social_auth.context_processors.social_auth_backends',
    'social_auth.context_processors.social_auth_by_type_backends',
    'social_auth.context_processors.social_auth_login_redirect'
)

INSTALLED_APPS = (
    'django.contrib.admin',
    'django.contrib.auth',
    'django.contrib.contenttypes',
    'django.contrib.messages',
    'django.contrib.sessions',
    'django.contrib.sites',
    'django.contrib.staticfiles',

    'crispy_forms',
    'debug_toolbar',
    'raven.contrib.django.raven_compat',
    'rest_framework',
    'sentry',
    'sentry.analytics',
    'sentry.analytics.events',
    'sentry.nodestore',
    'sentry.search',
    'sentry.lang.java',
    'sentry.lang.javascript',
    'sentry.lang.native',
    'sentry.plugins.sentry_interface_types',
    'sentry.plugins.sentry_mail',
    'sentry.plugins.sentry_urls',
    'sentry.plugins.sentry_useragents',
    'sentry.plugins.sentry_webhooks',
    'social_auth',
    'sudo',
)

import django
if django.VERSION < (1, 7):
    INSTALLED_APPS += ('south',)

STATIC_ROOT = os.path.realpath(os.path.join(PROJECT_ROOT, 'static'))
STATIC_URL = '/_static/{version}/'

STATICFILES_FINDERS = (
    "django.contrib.staticfiles.finders.FileSystemFinder",
    "django.contrib.staticfiles.finders.AppDirectoriesFinder",
)

ASSET_VERSION = 0

# setup a default media root to somewhere useless
MEDIA_ROOT = '/tmp/sentry-media'

LOCALE_PATHS = (
    os.path.join(PROJECT_ROOT, 'locale'),
)

CSRF_FAILURE_VIEW = 'sentry.web.frontend.csrf_failure.view'
CSRF_COOKIE_NAME = 'sc'

# Auth configuration

try:
    from django.core.urlresolvers import reverse_lazy
except ImportError:
    LOGIN_REDIRECT_URL = '/login-redirect/'
    LOGIN_URL = '/auth/login/'
else:
    LOGIN_REDIRECT_URL = reverse_lazy('sentry-login-redirect')
    LOGIN_URL = reverse_lazy('sentry-login')

AUTHENTICATION_BACKENDS = (
    'sentry.utils.auth.EmailAuthBackend',
    # TODO(dcramer): we can't remove these until we rewrite more of social auth
    'social_auth.backends.github.GithubBackend',
    'social_auth.backends.bitbucket.BitbucketBackend',
    'social_auth.backends.trello.TrelloBackend',
    'social_auth.backends.asana.AsanaBackend',
    'social_auth.backends.slack.SlackBackend',
)

AUTH_PASSWORD_VALIDATORS = [
    {
        'NAME': 'sentry.auth.password_validation.MinimumLengthValidator',
        'OPTIONS': {
            'min_length': 6,
        },
    },
    {
        'NAME': 'sentry.auth.password_validation.MaximumLengthValidator',
        'OPTIONS': {
            'max_length': 256,
        },
    },
]

SOCIAL_AUTH_USER_MODEL = AUTH_USER_MODEL = 'sentry.User'

SOCIAL_AUTH_AUTHENTICATION_BACKENDS = (
    'social_auth.backends.github.GithubBackend',
    'social_auth.backends.bitbucket.BitbucketBackend',
    'social_auth.backends.trello.TrelloBackend',
    'social_auth.backends.asana.AsanaBackend',
    'social_auth.backends.slack.SlackBackend',
)

SESSION_ENGINE = "django.contrib.sessions.backends.signed_cookies"
SESSION_COOKIE_NAME = "sentrysid"
SESSION_SERIALIZER = "django.contrib.sessions.serializers.PickleSerializer"

GOOGLE_OAUTH2_CLIENT_ID = ''
GOOGLE_OAUTH2_CLIENT_SECRET = ''

GITHUB_APP_ID = ''
GITHUB_API_SECRET = ''

TRELLO_API_KEY = ''
TRELLO_API_SECRET = ''

BITBUCKET_CONSUMER_KEY = ''
BITBUCKET_CONSUMER_SECRET = ''

SOCIAL_AUTH_PIPELINE = (
    'social_auth.backends.pipeline.user.get_username',
    'social_auth.backends.pipeline.social.social_auth_user',
    'social_auth.backends.pipeline.associate.associate_by_email',
    'social_auth.backends.pipeline.misc.save_status_to_session',
    'social_auth.backends.pipeline.social.associate_user',
    'social_auth.backends.pipeline.social.load_extra_data',
    'social_auth.backends.pipeline.user.update_user_details',
    'social_auth.backends.pipeline.misc.save_status_to_session',
)
SOCIAL_AUTH_REVOKE_TOKENS_ON_DISCONNECT = True
SOCIAL_AUTH_LOGIN_REDIRECT_URL = '/account/settings/identities/'
SOCIAL_AUTH_ASSOCIATE_ERROR_URL = SOCIAL_AUTH_LOGIN_REDIRECT_URL

INITIAL_CUSTOM_USER_MIGRATION = '0108_fix_user'

# Auth engines and the settings required for them to be listed
AUTH_PROVIDERS = {
    'github': ('GITHUB_APP_ID', 'GITHUB_API_SECRET'),
    'trello': ('TRELLO_API_KEY', 'TRELLO_API_SECRET'),
    'bitbucket': ('BITBUCKET_CONSUMER_KEY', 'BITBUCKET_CONSUMER_SECRET'),
    'asana': ('ASANA_CLIENT_ID', 'ASANA_CLIENT_SECRET'),
    'slack': ('SLACK_CLIENT_ID', 'SLACK_CLIENT_SECRET'),
}

AUTH_PROVIDER_LABELS = {
    'github': 'GitHub',
    'trello': 'Trello',
    'bitbucket': 'Bitbucket',
    'asana': 'Asana',
    'slack': 'Slack'
}

import random


def SOCIAL_AUTH_DEFAULT_USERNAME():
    return random.choice(['Darth Vader', 'Obi-Wan Kenobi', 'R2-D2', 'C-3PO', 'Yoda'])


SOCIAL_AUTH_PROTECTED_USER_FIELDS = ['email']
SOCIAL_AUTH_FORCE_POST_DISCONNECT = True

# Queue configuration
from kombu import Exchange, Queue

BROKER_URL = "redis://localhost:6379"
BROKER_TRANSPORT_OPTIONS = {}

# Ensure workers run async by default
# in Development you might want them to run in-process
# though it would cause timeouts/recursions in some cases
CELERY_ALWAYS_EAGER = False

CELERY_EAGER_PROPAGATES_EXCEPTIONS = True
CELERY_IGNORE_RESULT = True
CELERY_SEND_EVENTS = False
CELERY_RESULT_BACKEND = None
CELERY_TASK_RESULT_EXPIRES = 1
CELERY_DISABLE_RATE_LIMITS = True
CELERY_DEFAULT_QUEUE = "default"
CELERY_DEFAULT_EXCHANGE = "default"
CELERY_DEFAULT_EXCHANGE_TYPE = "direct"
CELERY_DEFAULT_ROUTING_KEY = "default"
CELERY_CREATE_MISSING_QUEUES = True
CELERY_REDIRECT_STDOUTS = False
CELERYD_HIJACK_ROOT_LOGGER = False
CELERY_IMPORTS = (
    'sentry.tasks.auth',
    'sentry.tasks.auto_resolve_issues',
    'sentry.tasks.beacon',
    'sentry.tasks.check_auth',
    'sentry.tasks.clear_expired_snoozes',
    'sentry.tasks.collect_project_platforms',
    'sentry.tasks.commits',
    'sentry.tasks.deletion',
    'sentry.tasks.digests',
    'sentry.tasks.dsymcache',
    'sentry.tasks.email',
    'sentry.tasks.merge',
    'sentry.tasks.options',
    'sentry.tasks.ping',
    'sentry.tasks.post_process',
    'sentry.tasks.process_buffer',
    'sentry.tasks.reports',
    'sentry.tasks.reprocessing',
    'sentry.tasks.scheduler',
    'sentry.tasks.store',
    'sentry.tasks.unmerge',
)
CELERY_QUEUES = [
    Queue('alerts', routing_key='alerts'),
    Queue('auth', routing_key='auth'),
    Queue('commits', routing_key='commits'),
    Queue('cleanup', routing_key='cleanup'),
    Queue('default', routing_key='default'),
    Queue('digests.delivery', routing_key='digests.delivery'),
    Queue('digests.scheduling', routing_key='digests.scheduling'),
    Queue('email', routing_key='email'),
    Queue('events.preprocess_event', routing_key='events.preprocess_event'),
    Queue('events.reprocessing.preprocess_event',
          routing_key='events.reprocessing.preprocess_event'),
    Queue('events.process_event', routing_key='events.process_event'),
    Queue('events.reprocessing.process_event',
          routing_key='events.reprocessing.process_event'),
    Queue('events.reprocess_events', routing_key='events.reprocess_events'),
    Queue('events.save_event', routing_key='events.save_event'),
    Queue('merge', routing_key='merge'),
    Queue('options', routing_key='options'),
    Queue('reports.deliver', routing_key='reports.deliver'),
    Queue('reports.prepare', routing_key='reports.prepare'),
    Queue('search', routing_key='search'),
    Queue('stats', routing_key='stats'),
    Queue('unmerge', routing_key='unmerge'),
    Queue('update', routing_key='update'),
]

for queue in CELERY_QUEUES:
    queue.durable = False

CELERY_ROUTES = ('sentry.queue.routers.SplitQueueRouter',)


def create_partitioned_queues(name):
    exchange = Exchange(name, type='direct')
    for num in range(1):
        CELERY_QUEUES.append(Queue(
            '{0}-{1}'.format(name, num),
            exchange=exchange,
        ))

create_partitioned_queues('counters')
create_partitioned_queues('triggers')

from celery.schedules import crontab

CELERYBEAT_SCHEDULE_FILENAME = os.path.join(tempfile.gettempdir(), 'sentry-celerybeat')
CELERYBEAT_SCHEDULE = {
    'check-auth': {
        'task': 'sentry.tasks.check_auth',
        'schedule': timedelta(minutes=1),
        'options': {
            'expires': 60,
            'queue': 'auth',
        }
    },
    'enqueue-scheduled-jobs': {
        'task': 'sentry.tasks.enqueue_scheduled_jobs',
        'schedule': timedelta(minutes=1),
        'options': {
            'expires': 60,
        },
    },
    'send-beacon': {
        'task': 'sentry.tasks.send_beacon',
        'schedule': timedelta(hours=1),
        'options': {
            'expires': 3600,
        },
    },
    'send-ping': {
        'task': 'sentry.tasks.send_ping',
        'schedule': timedelta(minutes=1),
        'options': {
            'expires': 60,
        },
    },
    'flush-buffers': {
        'task': 'sentry.tasks.process_buffer.process_pending',
        'schedule': timedelta(seconds=10),
        'options': {
            'expires': 10,
            'queue': 'counters-0',
        }
    },
    'sync-options': {
        'task': 'sentry.tasks.options.sync_options',
        'schedule': timedelta(seconds=10),
        'options': {
            'expires': 10,
            'queue': 'options',
        }
    },
    'schedule-digests': {
        'task': 'sentry.tasks.digests.schedule_digests',
        'schedule': timedelta(seconds=30),
        'options': {
            'expires': 30,
        },
    },
    'clear-expired-snoozes': {
        'task': 'sentry.tasks.clear_expired_snoozes',
        'schedule': timedelta(minutes=5),
        'options': {
            'expires': 300,
        },
    },
    'clear-expired-raw-events': {
        'task': 'sentry.tasks.clear_expired_raw_events',
        'schedule': timedelta(minutes=15),
        'options': {
            'expires': 300,
        },
    },
    # Disabled for the time being:
    # 'clear-old-cached-dsyms': {
    #     'task': 'sentry.tasks.clear_old_cached_dsyms',
    #     'schedule': timedelta(minutes=60),
    #     'options': {
    #         'expires': 3600,
    #     },
    # },
    'collect-project-platforms': {
        'task': 'sentry.tasks.collect_project_platforms',
        'schedule': timedelta(days=1),
        'options': {
            'expires': 3600 * 24,
        },
    },
    'schedule-auto-resolution': {
        'task': 'sentry.tasks.schedule_auto_resolution',
        'schedule': timedelta(minutes=15),
        'options': {
            'expires': 60 * 25,
        },
    },
    'schedule-deletions': {
        'task': 'sentry.tasks.deletion.run_scheduled_deletions',
        'schedule': timedelta(minutes=15),
        'options': {
            'expires': 60 * 25,
        },
    },
    'schedule-weekly-organization-reports': {
        'task': 'sentry.tasks.reports.prepare_reports',
        'schedule': crontab(
            minute=0,
            hour=12,  # 05:00 PDT, 09:00 EDT, 12:00 UTC
            day_of_week='monday',
        ),
        'options': {
            'expires': 60 * 60 * 3,
        },
    },
}

# Sentry logs to two major places: stdout, and it's internal project.
# To disable logging to the internal project, add a logger who's only
# handler is 'console' and disable propagating upwards.
# Additionally, Sentry has the ability to override logger levels by
# providing the cli with -l/--loglevel or the SENTRY_LOG_LEVEL env var.
# The loggers that it overrides are root and any in LOGGING.overridable.
# Be very careful with this in a production system, because the celery
# logger can be extremely verbose when given INFO or DEBUG.
LOGGING = {
    'default_level': 'INFO',
    'version': 1,
    'disable_existing_loggers': True,
    'handlers': {
        'null': {
            'class': 'logging.NullHandler',
        },
        'console': {
            'class': 'sentry.logging.handlers.StructLogHandler',
        },
        'internal': {
            'level': 'ERROR',
            'filters': ['sentry:internal'],
            'class': 'raven.contrib.django.handlers.SentryHandler',
        },
    },
    'filters': {
        'sentry:internal': {
            '()': 'sentry.utils.raven.SentryInternalFilter',
        },
    },
    'root': {
        'level': 'NOTSET',
        'handlers': ['console', 'internal'],
    },
    # LOGGING.overridable is a list of loggers including root that will change
    # based on the overridden level defined above.
    'overridable': ['celery', 'sentry'],
    'loggers': {
        'celery': {
            'level': 'WARN',
        },
        'sentry': {
            'level': 'INFO',
        },
        # This only needs to go to Sentry for now.
        'sentry.similarity': {
            'handlers': ['internal'],
            'propagate': False,
        },
        'sentry.errors': {
            'handlers': ['console'],
            'propagate': False,
        },
        'sentry.rules': {
            'handlers': ['console'],
            'propagate': False,
        },
        'multiprocessing': {
            'handlers': ['console'],
            # https://github.com/celery/celery/commit/597a6b1f3359065ff6dbabce7237f86b866313df
            # This commit has not been rolled into any release and leads to a
            # large amount of errors when working with postgres.
            'level': 'CRITICAL',
            'propagate': False,
        },
        'celery.worker.job': {
            'handlers': ['console'],
            'propagate': False,
        },
        'static_compiler': {
            'level': 'INFO',
        },
        'django.request': {
            'level': 'ERROR',
            'handlers': ['console'],
            'propagate': False,
        },
        'toronado': {
            'level': 'ERROR',
            'handlers': ['null'],
            'propagate': False,
        },
        'urllib3.connectionpool': {
            'level': 'ERROR',
            'handlers': ['console'],
            'propagate': False,
        },
        'boto3': {
            'level': 'WARNING',
            'handlers': ['console'],
            'propagate': False,
        },
        'botocore': {
            'level': 'WARNING',
            'handlers': ['console'],
            'propagate': False,
        },
    }
}

# django-rest-framework

REST_FRAMEWORK = {
    'TEST_REQUEST_DEFAULT_FORMAT': 'json',
    'DEFAULT_PERMISSION_CLASSES': (
        'sentry.api.permissions.NoPermission',
    ),
}

CRISPY_TEMPLATE_PACK = 'bootstrap3'

# Percy config for visual regression testing.

PERCY_DEFAULT_TESTING_WIDTHS = (1280, 375)

# Debugger

DEBUG_TOOLBAR_PANELS = (
    'debug_toolbar.panels.timer.TimerPanel',
    'sentry.debug.panels.route.RoutePanel',
    'debug_toolbar.panels.templates.TemplatesPanel',

    'debug_toolbar.panels.sql.SQLPanel',
    # TODO(dcramer): https://github.com/getsentry/sentry/issues/1722
    # 'sentry.debug.panels.redis.RedisPanel',
)

DEBUG_TOOLBAR_PATCH_SETTINGS = False

# Sentry and Raven configuration

SENTRY_CLIENT = 'sentry.utils.raven.SentryInternalClient'

SENTRY_FEATURES = {
    'auth:register': True,
    'organizations:api-keys': False,
    'organizations:create': True,
    'organizations:sso': True,
    'organizations:callsigns': True,
    'organizations:group-unmerge': False,
    'projects:global-events': False,
    'projects:plugins': True,
    'projects:dsym': False,
    'projects:sample-events': True,
    'projects:data-forwarding': True,
    'projects:rate-limits': True,
<<<<<<< HEAD
    'projects:custom-filters': False,
=======
    'projects:stream-hit-counts': False,
>>>>>>> 43ec0e2c
}

# Default time zone for localization in the UI.
# http://en.wikipedia.org/wiki/List_of_tz_zones_by_name
SENTRY_DEFAULT_TIME_ZONE = 'UTC'

# Enable the Sentry Debugger (Beta)
SENTRY_DEBUGGER = DEBUG

SENTRY_IGNORE_EXCEPTIONS = (
    'OperationalError',
)

# Should we send the beacon to the upstream server?
SENTRY_BEACON = True

# Allow access to Sentry without authentication.
SENTRY_PUBLIC = False

# Instruct Sentry that this install intends to be run by a single organization
# and thus various UI optimizations should be enabled.
SENTRY_SINGLE_ORGANIZATION = False

# Login url (defaults to LOGIN_URL)
SENTRY_LOGIN_URL = None

# Default project ID (for internal errors)
SENTRY_PROJECT = 1

# Project ID for recording frontend (javascript) exceptions
SENTRY_FRONTEND_PROJECT = None

# Only store a portion of all messages per unique group.
SENTRY_SAMPLE_DATA = True

# The following values control the sampling rates
SENTRY_SAMPLE_RATES = (
    # up until N events, store 1 in M
    (50, 1),
    (1000, 2),
    (10000, 10),
    (100000, 50),
    (1000000, 300),
    (10000000, 2000),
)
SENTRY_MAX_SAMPLE_RATE = 10000
SENTRY_SAMPLE_TIMES = (
    (3600, 1),
    (360, 10),
    (60, 60),
)
SENTRY_MAX_SAMPLE_TIME = 10000

# Web Service
SENTRY_WEB_HOST = 'localhost'
SENTRY_WEB_PORT = 9000
SENTRY_WEB_OPTIONS = {}

# SMTP Service
SENTRY_SMTP_HOST = 'localhost'
SENTRY_SMTP_PORT = 1025

SENTRY_INTERFACES = {
    'csp': 'sentry.interfaces.csp.Csp',
    'device': 'sentry.interfaces.device.Device',
    'exception': 'sentry.interfaces.exception.Exception',
    'logentry': 'sentry.interfaces.message.Message',
    'query': 'sentry.interfaces.query.Query',
    'repos': 'sentry.interfaces.repos.Repos',
    'request': 'sentry.interfaces.http.Http',
    'sdk': 'sentry.interfaces.sdk.Sdk',
    'stacktrace': 'sentry.interfaces.stacktrace.Stacktrace',
    'template': 'sentry.interfaces.template.Template',
    'user': 'sentry.interfaces.user.User',
    'applecrashreport': 'sentry.interfaces.applecrash.AppleCrashReport',
    'breadcrumbs': 'sentry.interfaces.breadcrumbs.Breadcrumbs',
    'contexts': 'sentry.interfaces.contexts.Contexts',
    'threads': 'sentry.interfaces.threads.Threads',
    'debug_meta': 'sentry.interfaces.debug_meta.DebugMeta',
    'sentry.interfaces.Exception': 'sentry.interfaces.exception.Exception',
    'sentry.interfaces.Message': 'sentry.interfaces.message.Message',
    'sentry.interfaces.Stacktrace': 'sentry.interfaces.stacktrace.Stacktrace',
    'sentry.interfaces.Template': 'sentry.interfaces.template.Template',
    'sentry.interfaces.Query': 'sentry.interfaces.query.Query',
    'sentry.interfaces.Http': 'sentry.interfaces.http.Http',
    'sentry.interfaces.User': 'sentry.interfaces.user.User',
    'sentry.interfaces.Csp': 'sentry.interfaces.csp.Csp',
    'sentry.interfaces.AppleCrashReport': 'sentry.interfaces.applecrash.AppleCrashReport',
    'sentry.interfaces.Breadcrumbs': 'sentry.interfaces.breadcrumbs.Breadcrumbs',
    'sentry.interfaces.Contexts': 'sentry.interfaces.contexts.Contexts',
    'sentry.interfaces.Threads': 'sentry.interfaces.threads.Threads',
    'sentry.interfaces.DebugMeta': 'sentry.interfaces.debug_meta.DebugMeta',
}

SENTRY_EMAIL_BACKEND_ALIASES = {
    'smtp': 'django.core.mail.backends.smtp.EmailBackend',
    'dummy': 'django.core.mail.backends.dummy.EmailBackend',
    'console': 'django.core.mail.backends.console.EmailBackend',
}

SENTRY_FILESTORE_ALIASES = {
    'filesystem': 'django.core.files.storage.FileSystemStorage',
    's3': 'sentry.filestore.s3.S3Boto3Storage',
}

SENTRY_ANALYTICS_ALIASES = {
    'noop': 'sentry.analytics.Analytics',
}

# set of backends that do not support needing SMTP mail.* settings
# This list is a bit fragile and hardcoded, but it's unlikely that
# a user will be using a different backend that also mandates SMTP
# credentials.
SENTRY_SMTP_DISABLED_BACKENDS = frozenset((
    'django.core.mail.backends.dummy.EmailBackend',
    'django.core.mail.backends.console.EmailBackend',
    'django.core.mail.backends.locmem.EmailBackend',
    'django.core.mail.backends.filebased.EmailBackend',
    'sentry.utils.email.PreviewBackend',
))

# Should users without superuser permissions be allowed to
# make projects public
SENTRY_ALLOW_PUBLIC_PROJECTS = True

# Can users be invited to organizations?
SENTRY_ENABLE_INVITES = True

# Default to not sending the Access-Control-Allow-Origin header on api/store
SENTRY_ALLOW_ORIGIN = None

# Enable scraping of javascript context for source code
SENTRY_SCRAPE_JAVASCRIPT_CONTEXT = True

# Buffer backend
SENTRY_BUFFER = 'sentry.buffer.Buffer'
SENTRY_BUFFER_OPTIONS = {}

# Cache backend
# XXX: We explicitly require the cache to be configured as its not optional
# and causes serious confusion with the default django cache
SENTRY_CACHE = None
SENTRY_CACHE_OPTIONS = {}

# The internal Django cache is still used in many places
# TODO(dcramer): convert uses over to Sentry's backend
CACHES = {
    'default': {
        'BACKEND': 'django.core.cache.backends.dummy.DummyCache',
    }
}

# The cache version affects both Django's internal cache (at runtime) as well
# as Sentry's cache. This automatically overrides VERSION on the default
# CACHES backend.
CACHE_VERSION = 1

# Digests backend
SENTRY_DIGESTS = 'sentry.digests.backends.dummy.DummyBackend'
SENTRY_DIGESTS_OPTIONS = {}

# Quota backend
SENTRY_QUOTAS = 'sentry.quotas.Quota'
SENTRY_QUOTA_OPTIONS = {}

# Rate limiting backend
SENTRY_RATELIMITER = 'sentry.ratelimits.base.RateLimiter'
SENTRY_RATELIMITER_OPTIONS = {}

# The default value for project-level quotas
SENTRY_DEFAULT_MAX_EVENTS_PER_MINUTE = '90%'

# Node storage backend
SENTRY_NODESTORE = 'sentry.nodestore.django.DjangoNodeStorage'
SENTRY_NODESTORE_OPTIONS = {}

# Search backend
SENTRY_SEARCH = 'sentry.search.django.DjangoSearchBackend'
SENTRY_SEARCH_OPTIONS = {}
# SENTRY_SEARCH_OPTIONS = {
#     'urls': ['http://localhost:9200/'],
#     'timeout': 5,
# }

# Time-series storage backend
SENTRY_TSDB = 'sentry.tsdb.dummy.DummyTSDB'
SENTRY_TSDB_OPTIONS = {}

SENTRY_NEWSLETTER = 'sentry.newsletter.base.Newsletter'
SENTRY_NEWSLETTER_OPTIONS = {}

# rollups must be ordered from highest granularity to lowest
SENTRY_TSDB_ROLLUPS = (
    # (time in seconds, samples to keep)
    (10, 360),  # 60 minutes at 10 seconds
    (3600, 24 * 7),  # 7 days at 1 hour
    (3600 * 24, 90),  # 90 days at 1 day
)

# Internal metrics
SENTRY_METRICS_BACKEND = 'sentry.metrics.dummy.DummyMetricsBackend'
SENTRY_METRICS_OPTIONS = {}
SENTRY_METRICS_SAMPLE_RATE = 1.0
SENTRY_METRICS_PREFIX = 'sentry.'

# URI Prefixes for generating DSN URLs
# (Defaults to URL_PREFIX by default)
SENTRY_ENDPOINT = None
SENTRY_PUBLIC_ENDPOINT = None

# Prevent variables (e.g. context locals, http data, etc) from exceeding this
# size in characters
SENTRY_MAX_VARIABLE_SIZE = 512

# Prevent variables within extra context from exceeding this size in
# characters
SENTRY_MAX_EXTRA_VARIABLE_SIZE = 4096 * 4  # 16kb

# For changing the amount of data seen in Http Response Body part.
SENTRY_MAX_HTTP_BODY_SIZE = 4096 * 4  # 16kb

# For various attributes we don't limit the entire attribute on size, but the
# individual item. In those cases we also want to limit the maximum number of
# keys
SENTRY_MAX_DICTIONARY_ITEMS = 50

SENTRY_MAX_MESSAGE_LENGTH = 1024 * 8
SENTRY_MAX_STACKTRACE_FRAMES = 50
SENTRY_MAX_EXCEPTIONS = 25

# Gravatar service base url
SENTRY_GRAVATAR_BASE_URL = 'https://secure.gravatar.com'

# Timeout (in seconds) for fetching remote source files (e.g. JS)
SENTRY_SOURCE_FETCH_TIMEOUT = 5

# Timeout (in seconds) for socket operations when fetching remote source files
SENTRY_SOURCE_FETCH_SOCKET_TIMEOUT = 2

# Maximum content length for source files before we abort fetching
SENTRY_SOURCE_FETCH_MAX_SIZE = 40 * 1024 * 1024

# List of IP subnets which should not be accessible
SENTRY_DISALLOWED_IPS = ()

# Fields which managed users cannot change via Sentry UI. Username and password
# cannot be changed by managed users. Optionally include 'email' and
# 'name' in SENTRY_MANAGED_USER_FIELDS.
SENTRY_MANAGED_USER_FIELDS = ()

SENTRY_SCOPES = set([
    'org:read',
    'org:write',
    'org:admin',
    'member:read',
    'member:write',
    'member:admin',
    'team:read',
    'team:write',
    'team:admin',
    'project:read',
    'project:write',
    'project:admin',
    'project:releases',
    'event:read',
    'event:write',
    'event:admin',
])

SENTRY_SCOPE_SETS = (
    (
        ('org:admin', 'Read, write, and admin access to organization details.'),
        ('org:write', 'Read and write access to organization details.'),
        ('org:read', 'Read access to organization details.'),
    ),
    (
        ('member:admin', 'Read, write, and admin access to organization members.'),
        ('member:write', 'Read and write access to organization members.'),
        ('member:read', 'Read access to organization members.'),
    ),
    (
        ('team:admin', 'Read, write, and admin access to teams.'),
        ('team:write', 'Read and write access to teams.'),
        ('team:read', 'Read access to teams.'),
    ),
    (
        ('project:admin', 'Read, write, and admin access to projects.'),
        ('project:write', 'Read and write access to projects.'),
        ('project:read', 'Read access to projects.'),
    ),
    (
        ('project:releases', 'Read, write, and admin access to project releases.'),
    ),
    (
        ('event:admin', 'Read, write, and admin access to events.'),
        ('event:write', 'Read and write access to events.'),
        ('event:read', 'Read access to events.'),
    ),
)

SENTRY_DEFAULT_ROLE = 'member'

# Roles are ordered, which represents a sort-of hierarchy, as well as how
# they're presented in the UI. This is primarily important in that a member
# that is earlier in the chain cannot manage the settings of a member later
# in the chain (they still require the appropriate scope).
SENTRY_ROLES = ({'id': 'member',
                 'name': 'Member',
                 'desc': 'Members can view and act on events, as well as view most other data within the organization.',
                 'scopes': set(['event:read',
                                'event:write',
                                'event:admin',
                                'project:releases',
                                'project:read',
                                'org:read',
                                'member:read',
                                'team:read',
                                ]),
                 },
                {'id': 'admin',
                 'name': 'Admin',
                 'desc': 'Admin privileges on any teams of which they\'re a member. They can create new teams and projects, as well as remove teams and projects which they already hold membership on.',
                 'scopes': set(['event:read',
                                'event:write',
                                'event:admin',
                                'org:read',
                                'member:read',
                                'project:read',
                                'project:write',
                                'project:admin',
                                'project:releases',
                                'team:read',
                                'team:write',
                                'team:admin',
                                ]),
                 },
                {'id': 'manager',
                 'name': 'Manager',
                 'desc': 'Gains admin access on all teams as well as the ability to add and remove members.',
                 'is_global': True,
                 'scopes': set(['event:read',
                                'event:write',
                                'event:admin',
                                'member:read',
                                'member:write',
                                'member:admin',
                                'project:read',
                                'project:write',
                                'project:admin',
                                'project:releases',
                                'team:read',
                                'team:write',
                                'team:admin',
                                'org:read',
                                'org:write',
                                ]),
                 },
                {'id': 'owner',
                 'name': 'Owner',
                 'desc': 'Gains full permission across the organization. Can manage members as well as perform catastrophic operations such as removing the organization.',
                 'is_global': True,
                 'scopes': set(['org:read',
                                'org:write',
                                'org:admin',
                                'member:read',
                                'member:write',
                                'member:admin',
                                'team:read',
                                'team:write',
                                'team:admin',
                                'project:read',
                                'project:write',
                                'project:admin',
                                'project:releases',
                                'event:read',
                                'event:write',
                                'event:admin',
                                ]),
                 },
                )

# See sentry/options/__init__.py for more information
SENTRY_OPTIONS = {}
SENTRY_DEFAULT_OPTIONS = {}

# You should not change this setting after your database has been created
# unless you have altered all schemas first
SENTRY_USE_BIG_INTS = False

# Encryption schemes available to Sentry. You should *never* remove from this
# list until the key is no longer used in the database. The first listed
# implementation is considered the default and will be used to encrypt all
# values (as well as re-encrypt data when it's re-saved).
SENTRY_ENCRYPTION_SCHEMES = (
    # identifier: implementation
    # ('0', Fernet(b'super secret key probably from Fernet.generate_key()')),
)

# Delay (in ms) to induce on API responses
SENTRY_API_RESPONSE_DELAY = 150 if IS_DEV else None

# Watchers for various application purposes (such as compiling static media)
# XXX(dcramer): this doesn't work outside of a source distribution as the
# webpack.config.js is not part of Sentry's datafiles
SENTRY_WATCHERS = (
    ('webpack', [
        os.path.join(
            NODE_MODULES_ROOT, '.bin', 'webpack'), '--output-pathinfo', '--watch', "--config={}".format(
                os.path.normpath(
                    os.path.join(
                        PROJECT_ROOT, os.pardir, os.pardir, "webpack.config.js")))]), )

# Max file size for avatar photo uploads
SENTRY_MAX_AVATAR_SIZE = 5000000

# The maximum age of raw events before they are deleted
SENTRY_RAW_EVENT_MAX_AGE_DAYS = 10

# statuspage.io support
STATUS_PAGE_ID = None
STATUS_PAGE_API_HOST = 'statuspage.io'

SENTRY_ONPREMISE = True

# Whether we should look at X-Forwarded-For header or not
# when checking REMOTE_ADDR ip addresses
SENTRY_USE_X_FORWARDED_FOR = True


def get_raven_config():
    return {
        'release': sentry.__build__,
        'register_signals': True,
        'environment': ENVIRONMENT,
        'include_paths': [
            'sentry',
        ],
    }

RAVEN_CONFIG = get_raven_config()

# Config options that are explicitly disabled from Django
DEAD = object()

# This will eventually get set from values in SENTRY_OPTIONS during
# sentry.runner.initializer:bootstrap_options
SECRET_KEY = DEAD
EMAIL_BACKEND = DEAD
EMAIL_HOST = DEAD
EMAIL_PORT = DEAD
EMAIL_HOST_USER = DEAD
EMAIL_HOST_PASSWORD = DEAD
EMAIL_USE_TLS = DEAD
SERVER_EMAIL = DEAD
EMAIL_SUBJECT_PREFIX = DEAD

SUDO_URL = 'sentry-sudo'

# TODO(dcramer): move this to sentry.io so it can be automated
SDK_VERSIONS = {
    'raven-js': '3.16.0',
    'raven-node': '2.1.0',
    'raven-python': '6.1.0',
    'raven-ruby': '2.5.3',
    'sentry-cocoa': '3.1.2',
    'sentry-java': '1.2.0',
    'sentry-laravel': '0.7.0',
    'sentry-php': '1.7.0',
}

SDK_URLS = {
    'raven-js': 'https://docs.sentry.io/clients/javascript/',
    'raven-node': 'https://docs.sentry.io/clients/node/',
    'raven-python': 'https://docs.sentry.io/clients/python/',
    'raven-ruby': 'https://docs.sentry.io/clients/ruby/',
    'raven-swift': 'https://docs.sentry.io/clients/cocoa/',
    'sentry-java': 'https://docs.sentry.io/clients/java/',
    'sentry-php': 'https://docs.sentry.io/clients/php/',
    'sentry-laravel': 'https://docs.sentry.io/clients/php/integrations/laravel/',
    'sentry-swift': 'https://docs.sentry.io/clients/cocoa/',
}

DEPRECATED_SDKS = {
    # sdk name => new sdk name
    'raven-java': 'sentry-java',
    'raven-java:android': 'sentry-java',
    'raven-java:log4j': 'sentry-java',
    'raven-java:log4j2': 'sentry-java',
    'raven-java:logback': 'sentry-java',
    'raven-objc': 'sentry-swift',
    'raven-php': 'sentry-php',
    'sentry-android': 'raven-java',
    'sentry-swift': 'sentry-cocoa',

    # The Ruby SDK used to go by the name 'sentry-raven'...
    'sentry-raven': 'raven-ruby',
}

SOUTH_TESTS_MIGRATE = os.environ.get('SOUTH_TESTS_MIGRATE', '0') == '1'<|MERGE_RESOLUTION|>--- conflicted
+++ resolved
@@ -783,11 +783,8 @@
     'projects:sample-events': True,
     'projects:data-forwarding': True,
     'projects:rate-limits': True,
-<<<<<<< HEAD
     'projects:custom-filters': False,
-=======
     'projects:stream-hit-counts': False,
->>>>>>> 43ec0e2c
 }
 
 # Default time zone for localization in the UI.
