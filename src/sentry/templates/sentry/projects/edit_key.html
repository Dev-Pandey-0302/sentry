{% extends "sentry/projects/manage.html" %}

{% load crispy_forms_tags %}
{% load i18n %}
{% load sentry_helpers %}

{% block title %}{% trans "Edit API Key" %} | {{ block.super }}{% endblock %}

{% block content %}
    <div class="page-header">
        <h2>{% trans "Edit API Key" %}</h2>
    </div>
    <form class="form-stacked" action="." method="post">
        {% csrf_token %}

        {{ form|as_crispy_errors }}

<<<<<<< HEAD
        <div class="box">
            <div class="box-header">
              <h3>Details</h3>
            </div>
            <div class="box-content with-padding">
              {{ form.label|as_crispy_field }}
              <div class="form-group">
                  <label>{% trans "Owner" %}</label>
                  <div class="controls">
                      {% if key.user %}{{ key.user }}{% else %}&mdash;{% endif %}
                  </div>
              </div>
              <div class="form-group">
                  <label>{% trans "Created" %}</label>
                  <div class="controls">
                      {{ key.date_added|timesince }}
                  </div>
              </div>
=======
        <fieldset>
            <legend>Details</legend>
            {{ form.label|as_crispy_field }}
            <div class="control-group">
                <label>{% trans "Created" %}</label>
                <div class="controls">
                    {{ key.date_added|timesince }}
                </div>
>>>>>>> fc286d41
            </div>
        </div>

        <div class="box">
            <div class="box-header">
              <h3>Credentials</h3>
            </div>
            <div class="box-content with-padding">
              <p>{% blocktrans %}Your credentials are bound to public and secret key (though both should be considered semi-secret). Different clients will require different credentials, so make sure you check the documentation before plugging things in.{% endblocktrans %}</p>
              <div class="form-group">
                  <label>{% trans "DSN" %}</label>
                  <div class="controls">
                      <div class="form-control" clippy contenteditable>{{ key.dsn_private }}</div>
                  </div>
              </div>
              <div class="form-group">
                  <label>{% trans "DSN (Public)" %}</label>
                  <div class="help-text">{% blocktrans with 'https://github.com/getsentry/raven-js' as link %}Use your public DSN with insecure clients such as <a href="{{ link }}">raven-js</a>.{% endblocktrans %}</div>
                  <div class="controls">
                      <div class="form-control" clippy contenteditable>{{ key.dsn_public }}</div>
                  </div>
              </div>
              <div class="form-group">
                  <label>{% trans "Public Key" %}</label>
                  <div class="controls">
                      <div class="form-control" clippy contenteditable>{{ key.public_key }}</div>
                  </div>
              </div>
              <div class="form-group">
                  <label>{% trans "Secret Key" %}</label>
                  <div class="controls">
                      <div class="form-control" clippy contenteditable>{{ key.secret_key }}</div>
                  </div>
              </div>
              <div class="form-group">
                  <label>{% trans "Project ID" %}</label>
                  <div class="controls">
                      <div class="form-control" clippy contenteditable>{{ key.project_id }}</div>
                  </div>
              </div>
            </div>
        </div>

        <div class="box">
            <div class="box-header">
              <h3>Permissions</h3>
            </div>
            <div class="box-content with-padding">
              <p>Permissions are fairly wide reaching</p>
              {{ form.roles|as_crispy_field }}
            </div>
        </div>

        <div class="actions">
            <button type="submit" class="btn btn-primary">{% trans "Save Changes" %}</button>
        </div>
    </form>
{% endblock %}<|MERGE_RESOLUTION|>--- conflicted
+++ resolved
@@ -15,7 +15,6 @@
 
         {{ form|as_crispy_errors }}
 
-<<<<<<< HEAD
         <div class="box">
             <div class="box-header">
               <h3>Details</h3>
@@ -23,27 +22,11 @@
             <div class="box-content with-padding">
               {{ form.label|as_crispy_field }}
               <div class="form-group">
-                  <label>{% trans "Owner" %}</label>
-                  <div class="controls">
-                      {% if key.user %}{{ key.user }}{% else %}&mdash;{% endif %}
-                  </div>
-              </div>
-              <div class="form-group">
                   <label>{% trans "Created" %}</label>
                   <div class="controls">
                       {{ key.date_added|timesince }}
                   </div>
               </div>
-=======
-        <fieldset>
-            <legend>Details</legend>
-            {{ form.label|as_crispy_field }}
-            <div class="control-group">
-                <label>{% trans "Created" %}</label>
-                <div class="controls">
-                    {{ key.date_added|timesince }}
-                </div>
->>>>>>> fc286d41
             </div>
         </div>
 
