{% extends "sentry/bases/team.html" %}

{% load i18n %}

{% block title %}{% trans "Remove Team" %} | {{ block.super }}{% endblock %}

<<<<<<< HEAD
{% block controller %}DeleteTeamCtrl{% endblock %}

{% block main %}
<div class="box">
    <div class="box-header">
        <h3>{% trans "Delete Team" %}</h3>
    </div>
    <div class="box-content with-padding">
        <form role="form" name="form">
            <p>Deleting this team is permanent and once the process begins it cannot be stopped.</p>
            <section ng-if="projectList">
              <p>The following projects will also be deleted as part of this process:</p>
              <ul>
                <li ng-repeat="project in projectList"><% project.name %></li>
              </ul>
            </section>
            <p><label><input ng-model="confirm" type="checkbox" value="1" required> I understand and want to delete this team.</label></p>
            <div class="form-actions">
              <button class="btn btn-danger"
                      ng-click="saveForm()"
                      ng-disabled="form.$invalid">Delete team</button>
            </div>
        </form>
    </div>
</div>
=======
{% block inner %}
  <div class="page-header">
    <div class="pull-right">
      <a href="{% url 'sentry-organization-home' organization.slug %}">Back to Organization Home</a>
    </div>
    <h2>
      {% trans "Remove Team" %}
      <small>{{ team.name }}</small>
    </h2>
  </div>
  <form action="" method="post">
    <p>{% trans "Are you sure you wish to remove this team? This change is permanent and cannot be undone!" %}</p>
    {% csrf_token %}
    {{ form|as_crispy_errors }}
    {% for field in form %}
      {{ field|as_crispy_field }}
    {% endfor %}
    <fieldset class="form-actions">
      <button type="submit" class="btn btn-danger">{% trans "Confirm" %}</button>
      <a href="{% url 'sentry-manage-team' organization.slug team.slug %}" class="btn">{% trans "Cancel" %}</a>
    </fieldset>
  </form>
>>>>>>> ec8e801d
{% endblock %}<|MERGE_RESOLUTION|>--- conflicted
+++ resolved
@@ -4,33 +4,6 @@
 
 {% block title %}{% trans "Remove Team" %} | {{ block.super }}{% endblock %}
 
-<<<<<<< HEAD
-{% block controller %}DeleteTeamCtrl{% endblock %}
-
-{% block main %}
-<div class="box">
-    <div class="box-header">
-        <h3>{% trans "Delete Team" %}</h3>
-    </div>
-    <div class="box-content with-padding">
-        <form role="form" name="form">
-            <p>Deleting this team is permanent and once the process begins it cannot be stopped.</p>
-            <section ng-if="projectList">
-              <p>The following projects will also be deleted as part of this process:</p>
-              <ul>
-                <li ng-repeat="project in projectList"><% project.name %></li>
-              </ul>
-            </section>
-            <p><label><input ng-model="confirm" type="checkbox" value="1" required> I understand and want to delete this team.</label></p>
-            <div class="form-actions">
-              <button class="btn btn-danger"
-                      ng-click="saveForm()"
-                      ng-disabled="form.$invalid">Delete team</button>
-            </div>
-        </form>
-    </div>
-</div>
-=======
 {% block inner %}
   <div class="page-header">
     <div class="pull-right">
@@ -53,5 +26,4 @@
       <a href="{% url 'sentry-manage-team' organization.slug team.slug %}" class="btn">{% trans "Cancel" %}</a>
     </fieldset>
   </form>
->>>>>>> ec8e801d
 {% endblock %}